/*
 * Copyright 2017 the original author or authors.
 *
 * Licensed under the Apache License, Version 2.0 (the "License");
 * you may not use this file except in compliance with the License.
 * You may obtain a copy of the License at
 *
 *      http://www.apache.org/licenses/LICENSE-2.0
 *
 * Unless required by applicable law or agreed to in writing, software
 * distributed under the License is distributed on an "AS IS" BASIS,
 * WITHOUT WARRANTIES OR CONDITIONS OF ANY KIND, either express or implied.
 * See the License for the specific language governing permissions and
 * limitations under the License.
 */

package org.gradle.nativeplatform.test.xctest.tasks;

import org.gradle.api.Incubating;
import org.gradle.api.file.DirectoryProperty;
<<<<<<< HEAD
=======
import org.gradle.api.file.RegularFile;
>>>>>>> 778ed6b2
import org.gradle.api.file.RegularFileProperty;
import org.gradle.api.internal.tasks.testing.TestExecuter;
import org.gradle.api.tasks.InputDirectory;
import org.gradle.api.tasks.InputFile;
import org.gradle.api.tasks.Internal;
import org.gradle.api.tasks.Optional;
import org.gradle.api.tasks.SkipWhenEmpty;
import org.gradle.api.tasks.testing.AbstractTestTask;
import org.gradle.nativeplatform.test.xctest.internal.XCTestTestExecutionSpec;
import org.gradle.nativeplatform.test.xctest.internal.XcTestExecuter;

import java.io.File;

/**
 * Executes XCTest tests. Test are always run in a single execution.
 *
 * @since 4.2
 */
@Incubating
public class XcTest extends AbstractTestTask {
    private final DirectoryProperty workingDirectory = getProject().getLayout().directoryProperty();
    private final DirectoryProperty testInstallDirectory = newInputDirectory();
    private final RegularFileProperty runScriptFile = newInputFile();

    /**
     * {@inheritDoc}
     * @since 4.4
     */
    @Override
    protected XCTestTestExecutionSpec createTestExecutionSpec() {
        return new XCTestTestExecutionSpec(workingDirectory.getAsFile().get(), runScriptFile.getAsFile().get(), getPath());
    }

    /**
     * Sets the test suite bundle or executable location
     *
     * @since 4.4
     */
    @InputDirectory
    public DirectoryProperty getTestInstallDirectory() {
        return testInstallDirectory;
    }

    /**
     * Returns test suite bundle or executable location
     *
     * @since 4.4
     */
<<<<<<< HEAD
    @Internal("Covered by inputFileIfExists")
=======
    @Internal("Covered by getRunScript")
>>>>>>> 778ed6b2
    public RegularFileProperty getRunScriptFile() {
        return runScriptFile;
    }

    /**
     * Returns the working directory property for this test.
     *
     * @since 4.4
     */
    @Internal
    public DirectoryProperty getWorkingDirectory() {
        return workingDirectory;
    }

    @Override
    protected TestExecuter<XCTestTestExecutionSpec> createTestExecuter() {
        return getProject().getObjects().newInstance(XcTestExecuter.class);
    }

    /**
     * Workaround for when the task is given an input file that doesn't exist
     *
     * @since 4.4
     */
    @SkipWhenEmpty
    @Optional
    @InputFile
<<<<<<< HEAD
    protected File getInputFileIfExists() {
        File inputFile = getRunScriptFile().get().getAsFile();
        if (inputFile != null && inputFile.exists()) {
            return inputFile;
        } else {
            return null;
        }
=======
    protected File getRunScript() {
        RegularFile runScript = getRunScriptFile().get();
        File runScriptFile = runScript.getAsFile();
        if (!runScriptFile.exists()) {
            return null;
        }
        return runScriptFile;
>>>>>>> 778ed6b2
    }
}<|MERGE_RESOLUTION|>--- conflicted
+++ resolved
@@ -18,10 +18,7 @@
 
 import org.gradle.api.Incubating;
 import org.gradle.api.file.DirectoryProperty;
-<<<<<<< HEAD
-=======
 import org.gradle.api.file.RegularFile;
->>>>>>> 778ed6b2
 import org.gradle.api.file.RegularFileProperty;
 import org.gradle.api.internal.tasks.testing.TestExecuter;
 import org.gradle.api.tasks.InputDirectory;
@@ -70,11 +67,7 @@
      *
      * @since 4.4
      */
-<<<<<<< HEAD
-    @Internal("Covered by inputFileIfExists")
-=======
     @Internal("Covered by getRunScript")
->>>>>>> 778ed6b2
     public RegularFileProperty getRunScriptFile() {
         return runScriptFile;
     }
@@ -102,15 +95,6 @@
     @SkipWhenEmpty
     @Optional
     @InputFile
-<<<<<<< HEAD
-    protected File getInputFileIfExists() {
-        File inputFile = getRunScriptFile().get().getAsFile();
-        if (inputFile != null && inputFile.exists()) {
-            return inputFile;
-        } else {
-            return null;
-        }
-=======
     protected File getRunScript() {
         RegularFile runScript = getRunScriptFile().get();
         File runScriptFile = runScript.getAsFile();
@@ -118,6 +102,5 @@
             return null;
         }
         return runScriptFile;
->>>>>>> 778ed6b2
     }
 }